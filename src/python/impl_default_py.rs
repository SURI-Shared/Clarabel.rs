--- conflicted
+++ resolved
@@ -268,13 +268,11 @@
     #[pyo3(get, set)]
     pub presolve_enable: bool,
 
-<<<<<<< HEAD
     #[pyo3(get, set)]
     pub reduced_first_correction: bool,
 
     #[pyo3(get, set)]
     pub save_iterates: bool,
-=======
     //chordal decomposition (python must be built with "sdp" feature)
     #[pyo3(get, set)]
     pub chordal_decomposition_enable: bool,
@@ -284,7 +282,6 @@
     pub chordal_decomposition_compact: bool,
     #[pyo3(get, set)]
     pub chordal_decomposition_complete_dual: bool,
->>>>>>> f985995d
 }
 
 #[pymethods]
@@ -354,15 +351,12 @@
             iterative_refinement_max_iter: set.iterative_refinement_max_iter,
             iterative_refinement_stop_ratio: set.iterative_refinement_stop_ratio,
             presolve_enable: set.presolve_enable,
-<<<<<<< HEAD
             reduced_first_correction: set.reduced_first_correction,
             save_iterates: set.save_iterates,
-=======
             chordal_decomposition_enable: set.chordal_decomposition_enable,
             chordal_decomposition_merge_method: set.chordal_decomposition_merge_method.clone(),
             chordal_decomposition_compact: set.chordal_decomposition_compact,
             chordal_decomposition_complete_dual: set.chordal_decomposition_complete_dual,
->>>>>>> f985995d
         }
     }
 
@@ -407,15 +401,12 @@
             iterative_refinement_max_iter: self.iterative_refinement_max_iter,
             iterative_refinement_stop_ratio: self.iterative_refinement_stop_ratio,
             presolve_enable: self.presolve_enable,
-<<<<<<< HEAD
             reduced_first_correction: self.reduced_first_correction,
             save_iterates: self.save_iterates,
-=======
             chordal_decomposition_enable: self.chordal_decomposition_enable,
             chordal_decomposition_merge_method: self.chordal_decomposition_merge_method.clone(),
             chordal_decomposition_compact: self.chordal_decomposition_compact,
             chordal_decomposition_complete_dual: self.chordal_decomposition_complete_dual,
->>>>>>> f985995d
         }
     }
 }

use super::*;
use crate::{
    algebra::*,
    solver::{core::ScalingStrategy, CoreSettings},
};
use itertools::izip;

// -------------------------------------
// Second order Cone
// -------------------------------------

<<<<<<< HEAD
pub struct SecondOrderCone<T> {
    dim: usize,
    //internal working variables for W and its products
    w: Vec<T>,
    //scaled version of (s,z)
    λ: Vec<T>,
=======
pub struct SecondOrderConeSparseData<T> {
>>>>>>> 7068d536
    //vectors for rank 2 update representation of W^2
    pub u: Vec<T>,
    pub v: Vec<T>,

    //additional scalar terms for rank-2 rep
    pub d: T,
}

impl<T> SecondOrderConeSparseData<T>
where
    T: FloatT,
{
    pub fn new(dim: usize) -> Self {
        Self {
            u: vec![T::zero(); dim],
            v: vec![T::zero(); dim],
            d: T::one(),
        }
    }
}

pub struct SecondOrderCone<T> {
    pub dim: usize,
    //internal working variables for W and its products
    pub w: Vec<T>,
    //scaled version of (s,z)
    pub λ: Vec<T>,
    pub η: T,
    pub sparse_data: Option<SecondOrderConeSparseData<T>>,
}

impl<T> SecondOrderCone<T>
where
    T: FloatT,
{
    pub fn new(dim: usize) -> Self {
        const SOC_NO_EXPANSION_MAX_SIZE: usize = 4;

        assert!(dim >= 2);

        let w = vec![T::zero(); dim];
        let λ = vec![T::zero(); dim];
        let η = T::zero();

        let sparse_data = {
            if dim > SOC_NO_EXPANSION_MAX_SIZE {
                Some(SecondOrderConeSparseData::new(dim))
            } else {
                None
            }
        };

        Self {
            dim,
            w,
            λ,
            η,
            sparse_data,
        }
    }
}

impl<T> Cone<T> for SecondOrderCone<T>
where
    T: FloatT,
{
    fn degree(&self) -> usize {
        // degree = 1 for SOC, since e'*e = 1
        1
    }

    fn numel(&self) -> usize {
        self.dim
    }

    fn is_symmetric(&self) -> bool {
        true
    }

<<<<<<< HEAD
=======
    fn is_sparse_expandable(&self) -> bool {
        self.sparse_data.is_some()
    }

>>>>>>> 7068d536
    fn allows_primal_dual_scaling(&self) -> bool {
        true
    }

    fn rectify_equilibration(&self, δ: &mut [T], e: &[T]) -> bool {
        δ.copy_from(e).recip().scale(e.mean());

        true // scalar equilibration
    }

    // functions relating to unit vectors and cone initialization
    fn margins(&mut self, z: &mut [T], _pd: PrimalOrDualCone) -> (T, T) {
        let α = z[0] - z[1..].norm();
        let β = T::max(T::zero(), α);
        (α, β)
    }

    fn scaled_unit_shift(&self, z: &mut [T], α: T, _pd: PrimalOrDualCone) {
        z[0] += α;
    }

    fn unit_initialization(&self, z: &mut [T], s: &mut [T]) {
        s.fill(T::zero());
        z.fill(T::zero());
        self.scaled_unit_shift(s, T::one(), PrimalOrDualCone::PrimalCone);
        self.scaled_unit_shift(z, T::one(), PrimalOrDualCone::DualCone);
    }

    fn set_identity_scaling(&mut self) {
        self.w.fill(T::zero());
        self.w[0] = T::one();
        self.η = T::one();

        if let Some(sparse_data) = &mut self.sparse_data {
            sparse_data.d = (0.5).as_T();
            sparse_data.u.fill(T::zero());
            sparse_data.u[0] = T::FRAC_1_SQRT_2();
            sparse_data.v.fill(T::zero());
        }
    }

    fn update_scaling(
        &mut self,
        s: &[T],
        z: &[T],
        _μ: T,
        _scaling_strategy: ScalingStrategy,
    ) -> bool {
        let two: T = (2.0).as_T();
        let half: T = (0.5).as_T();

        //first calculate the scaled vector w
        let zscale = _sqrt_soc_residual(z);
        let sscale = _sqrt_soc_residual(s);

        //Fail if either s or z is not an interior point
        if zscale.is_zero() || sscale.is_zero() {
            return false;
        }

        //the leading scalar term for W^TW
        self.η = T::sqrt(sscale / zscale);

        // construct w and normalize
        let w = &mut self.w;
        w.copy_from(s);
        w.scale(sscale.recip());
        w[0] += z[0] / zscale;
        w[1..].axpby(-zscale.recip(), &z[1..], T::one());

        let wscale = _sqrt_soc_residual(w);
        // Fail if w is not an interior point
        if wscale.is_zero() {
            return false;
        }
        w.scale(wscale.recip());

        // try to force badly scaled w to come out normalized
        let w1sq = w[1..].sumsq();
        w[0] = T::sqrt(T::one() + w1sq);

        //---------------------
        //DEBUG ALTERNATIVE λ

        //Compute the scaling point λ.   Should satisfy λ = Wz = W^{-T}s
        let γ = half * wscale;
        self.λ[0] = γ;
        self.λ[1..].waxpby(
            (γ + z[0] / zscale) / sscale,
            &s[1..],
            (γ + s[0] / sscale) / zscale,
            &z[1..],
        );
        self.λ[1..].scale(T::recip(s[0] / sscale + z[0] / zscale + two * γ));
        self.λ.scale(T::sqrt(sscale * zscale));

        if let Some(sparse_data) = &mut self.sparse_data {
            //various intermediate calcs for u,v,d,η
            let α = two * w[0];

            //Scalar d is the upper LH corner of the diagonal
            //term in the rank-2 update form of W^TW
            let wsq = w[0] * w[0] + w1sq;
            let wsqinv = wsq.recip();
            sparse_data.d = half * wsqinv;

            //the vectors for the rank two update
            //representation of W^TW
            let u0 = T::sqrt(wsq - sparse_data.d);
            let u1 = α / u0;
            let v0 = T::zero();
            let v1 = T::sqrt(two * (two + wsqinv) / (two * wsq - wsqinv));

            sparse_data.u[0] = u0;
            sparse_data.u[1..].axpby(u1, &self.w[1..], T::zero());
            sparse_data.v[0] = v0;
            sparse_data.v[1..].axpby(v1, &self.w[1..], T::zero());
        }

        true
    }

    fn Hs_is_diagonal(&self) -> bool {
        self.is_sparse_expandable()
    }

    fn get_Hs(&self, Hsblock: &mut [T]) {
        if let Some(sparse_data) = &self.sparse_data {
            // For sparse form, we are returning here the diagonal D block
            // from the sparse representation of W^TW, but not the
            // extra two entries at the bottom right of the block.
            // The ConicVector for s and z (and its views) don't
            // know anything about the 2 extra sparsifying entries
            Hsblock.fill(self.η * self.η);
            Hsblock[0] *= sparse_data.d;
        } else {
            let two: T = (2.).as_T();
            // for dense form, we return H = \eta^2 (2*ww^T - J), where
            // J = diag(1,-I).  We are packing into dense triu form
            Hsblock[0] = two * self.w[0] * self.w[0] - T::one();
            let mut hidx = 1;

            for col in 1..self.dim {
                let wcol = self.w[col];
                for row in 0..=col {
                    Hsblock[hidx] = two * self.w[row] * wcol;
                    hidx += 1
                }
                //go back to add the offset term from J
                Hsblock[hidx - 1] += T::one()
            }
            Hsblock.scale(self.η * self.η);
        }
    }

    fn mul_Hs(&mut self, y: &mut [T], x: &[T], _work: &mut [T]) {
        //self.mul_W(MatrixShape::N, work, x, T::one(), T::zero()); // work = Wx
        //self.mul_W(MatrixShape::T, y, work, T::one(), T::zero()); // y = c Wᵀwork = W^TWx
        let c = self.w.dot(x) * (2.).as_T();
        y.copy_from(x);
        y[0] = -x[0];
        y.axpby(c, &self.w, T::one());
        y.scale(self.η * self.η);
    }

    fn affine_ds(&self, ds: &mut [T], _s: &[T]) {
        _circ_op(ds, &self.λ, &self.λ);
    }

    fn combined_ds_shift(&mut self, shift: &mut [T], step_z: &mut [T], step_s: &mut [T], σμ: T) {
        self._combined_ds_shift_symmetric(shift, step_z, step_s, σμ);
    }

    fn Δs_from_Δz_offset(&mut self, out: &mut [T], ds: &[T], _work: &mut [T], z: &[T]) {
        // out = Wᵀ(λ \ ds).  Below is equivalent,
        // but appears to be a little more stable

        let resz = _soc_residual(z);

        let λ1ds1 = self.λ[1..].dot(&ds[1..]);
        let w1ds1 = self.w[1..].dot(&ds[1..]);

        out.scalarop_from(|zi| -zi, &z);
        out[0] = z[0];

        let c = self.λ[0] * ds[0] - λ1ds1;
        out.scale(c / resz);

        out[0] += self.η * w1ds1;
        for (outi, &dsi, &wi) in izip!(out[1..].iter_mut(), &ds[1..], &self.w[1..]) {
            *outi += self.η * (dsi + w1ds1 / (T::one() + self.w[0]) * wi);
        }

        out.scale(self.λ[0].recip());
    }

    fn step_length(
        &mut self,
        dz: &[T],
        ds: &[T],
        z: &[T],
        s: &[T],
        _settings: &CoreSettings<T>,
        αmax: T,
    ) -> (T, T) {
        let αz = _step_length_soc_component(z, dz, αmax);
        let αs = _step_length_soc_component(s, ds, αmax);

        (αz, αs)
    }

    fn compute_barrier(&mut self, z: &[T], s: &[T], dz: &[T], ds: &[T], α: T) -> T {
        let res_s = _soc_residual_shifted(s, ds, α);
        let res_z = _soc_residual_shifted(z, dz, α);

        // avoid numerical issue if res_s <= 0 or res_z <= 0
        if res_s > T::zero() && res_z > T::zero() {
            -(res_s * res_z).logsafe() * (0.5).as_T()
        } else {
            T::infinity()
        }
    }
}

// ---------------------------------------------
// operations supported by symmetric cones only
// ---------------------------------------------

impl<T> SymmetricCone<T> for SecondOrderCone<T>
where
    T: FloatT,
{
    fn λ_inv_circ_op(&mut self, x: &mut [T], z: &[T]) {
        _inv_circ_op(x, &self.λ, z);
    }

    fn mul_W(&mut self, _is_transpose: MatrixShape, y: &mut [T], x: &[T], α: T, β: T) {
        // symmetric, so ignore transpose
        _soc_mul_W_inner(y, x, α, β, &self.w, self.η);
    }

    fn mul_Winv(&mut self, _is_transpose: MatrixShape, y: &mut [T], x: &[T], α: T, β: T) {
        _soc_mul_Winv_inner(y, x, α, β, &self.w, self.η);
    }
}

// ---------------------------------------------
// Jordan algebra operations for symmetric cones
// ---------------------------------------------

impl<T> JordanAlgebra<T> for SecondOrderCone<T>
where
    T: FloatT,
{
    fn circ_op(&mut self, x: &mut [T], y: &[T], z: &[T]) {
        _circ_op(x, y, z);
    }

    fn inv_circ_op(&mut self, x: &mut [T], y: &[T], z: &[T]) {
        _inv_circ_op(x, y, z);
    }
}

// circ ops don't use self for this cone, so put the actual
// implementations outside so that they can be called by
// other functions with entering borrow check hell

fn _circ_op<T>(x: &mut [T], y: &[T], z: &[T])
where
    T: FloatT,
{
    x[0] = y.dot(z);
    let (y0, z0) = (y[0], z[0]);
    x[1..].waxpby(y0, &z[1..], z0, &y[1..]);
}

fn _inv_circ_op<T>(x: &mut [T], y: &[T], z: &[T])
where
    T: FloatT,
{
    let p = _soc_residual(y);
    let pinv = T::recip(p);
    let v = y[1..].dot(&z[1..]);

    x[0] = (y[0] * z[0] - v) * pinv;

    let c1 = pinv * (v / y[0] - z[0]);
    let c2 = T::recip(y[0]);
    x[1..].waxpby(c1, &y[1..], c2, &z[1..]);
}

// ---------------------------------------------
// internal operations for second order cones
// ---------------------------------------------

fn _soc_residual<T>(z: &[T]) -> T
where
    T: FloatT,
{
    z[0] * z[0] - z[1..].sumsq()
}

fn _sqrt_soc_residual<T>(z: &[T]) -> T
where
    T: FloatT,
{
    let res = _soc_residual(z);
    if res > T::zero() {
        T::sqrt(res)
    } else {
        T::zero()
    }
}

// compute the residual at z + \alpha dz
// without storing the intermediate vector
fn _soc_residual_shifted<T>(z: &[T], dz: &[T], α: T) -> T
where
    T: FloatT,
{
    let x0 = z[0] + α * dz[0];
    let x1_sq = <[T] as VectorMath>::dot_shifted(&z[1..], &z[1..], &dz[1..], &dz[1..], α);

    x0 * x0 - x1_sq
}

// find the maximum step length α≥0 so that
// x + αy stays in the SOC
fn _step_length_soc_component<T>(x: &[T], y: &[T], αmax: T) -> T
where
    T: FloatT,
{
    // assume that x is in the SOC, and find the minimum positive root
    // of the quadratic equation:  ||x₁+αy₁||^2 = (x₀ + αy₀)^2

    let two: T = (2.).as_T();
    let four: T = (4.).as_T();

    let a = _soc_residual(y); //NB: could be negative
    let b = two * (x[0] * y[0] - x[1..].dot(&y[1..]));
    let c = T::max(T::zero(), _soc_residual(x)); //should be ≥0
    let d = b * b - four * a * c;

    if c < T::zero() {
        // This should never be reachable since c ≥ 0 above
        panic!("starting point of line search not in SOC");
    }

    #[allow(clippy::if_same_then_else)] // allows explanation of separate cases
    if (a > T::zero() && b > T::zero()) || d < T::zero() {
        //all negative roots / complex root pair
        //-> infinite step length
        return αmax;
    } else if a == T::zero() {
        // edge case with only one root.  This corresponds to
        // the case where the search direction is exactly on the
        // cone boundary.   The root should be -c/b, but b can't
        // be negative since both (x,y) are in the cone and it is
        // self dual, so <x,y> \ge 0 necessarily.
        return αmax;
    } else if c == T::zero() {
        // Edge case with one of the roots at 0.   This corresponds
        // to the case where the initial point is exactly on the
        // cone boundary.  The other root is -b/a.   If the search
        // direction is in the cone, then a >= 0 and b can't be
        // negative due to self-duality.  If a < 0, then the
        // direction is outside the cone and b can't be positive.
        // Either way, step length is determined by whether or not
        // the search direction is in the cone.
        return if a >= T::zero() { αmax } else { T::zero() };
    }

    // if we got this far then we need to calculate a pair
    // of real roots and choose the smallest positive one.
    // We need to be cautious about cancellations though.
    // See §1.4: Goldberg, ACM Computing Surveys, 1991
    // https://dl.acm.org/doi/pdf/10.1145/103162.103163

    let t = {
        if b >= T::zero() {
            -b - T::sqrt(d)
        } else {
            -b + T::sqrt(d)
        }
    };

    let r1: T = (two * c) / t;
    let r2: T = t / (two * a);

    // return the minimum positive root, up to αmax
    let r1 = if r1 < T::zero() { T::infinity() } else { r1 };
    let r2 = if r2 < T::zero() { T::infinity() } else { r2 };

    T::min(αmax, T::min(r1, r2))
}

// Must move the actual implementations of W*x to an outside
// fcn.  The operation λ = Wz produces a borrow conflict
// otherwise because λ is part of the cone's internal data
// and we can't borrow self and &mut λ at the same time.
// Could also have been done using std::mem::take

#[allow(non_snake_case)]
fn _soc_mul_W_inner<T>(y: &mut [T], x: &[T], α: T, β: T, w: &[T], η: T)
where
    T: FloatT,
{
    // use the fast product method from ECOS ECC paper
    let ζ = w[1..].dot(&x[1..]);
    let c = x[0] + ζ / (T::one() + w[0]);

    y[0] = (α * η) * (w[0] * x[0] + ζ) + β * y[0];

    y[1..].axpby(α * η * c, &w[1..], β);
    y[1..].axpby(α * η, &x[1..], T::one());
}

fn _soc_mul_Winv_inner<T>(y: &mut [T], x: &[T], α: T, β: T, w: &[T], η: T)
where
    T: FloatT,
{
    // use the fast inverse product method from ECOS ECC paper
    let ζ = w[1..].dot(&x[1..]);
    let c = -x[0] + ζ / (T::one() + w[0]);

    y[0] = (α / η) * (w[0] * x[0] - ζ) + β * y[0];

    y[1..].axpby(α / η * c, &w[1..], β);
    y[1..].axpby(α / η, &x[1..], T::one());
}<|MERGE_RESOLUTION|>--- conflicted
+++ resolved
@@ -9,16 +9,7 @@
 // Second order Cone
 // -------------------------------------
 
-<<<<<<< HEAD
-pub struct SecondOrderCone<T> {
-    dim: usize,
-    //internal working variables for W and its products
-    w: Vec<T>,
-    //scaled version of (s,z)
-    λ: Vec<T>,
-=======
 pub struct SecondOrderConeSparseData<T> {
->>>>>>> 7068d536
     //vectors for rank 2 update representation of W^2
     pub u: Vec<T>,
     pub v: Vec<T>,
@@ -98,13 +89,10 @@
         true
     }
 
-<<<<<<< HEAD
-=======
     fn is_sparse_expandable(&self) -> bool {
         self.sparse_data.is_some()
     }
 
->>>>>>> 7068d536
     fn allows_primal_dual_scaling(&self) -> bool {
         true
     }

--- conflicted
+++ resolved
@@ -72,13 +72,10 @@
         {
             self.check_convergence_almost(residuals, settings);
         }
-<<<<<<< HEAD
-=======
     }
 
     fn finalize(&mut self, timers: &mut Timers) {
         //final check of timers
->>>>>>> f985995d
         self.solve_time = timers.total_time().as_secs_f64();
         self.timings = timers.elapsed()
     }
